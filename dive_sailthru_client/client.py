from sailthru.sailthru_client import SailthruClient
from errors import SailthruApiError
# this is for the hack in get_campaign_stats
from sailthru.sailthru_error import SailthruClientError

import datetime
import re

# TODO: enforce structure on returned dicts -- make all keys present even if
# value is zero. Maybe replace with class.


class DiveEmailTypes:
    """
    Provides standard email types we use.
    """
    Blast = "blast"
    WelcomeSeries = "welcome"
    Newsletter = "newsletter"
    Weekender = "weekender"
    Unknown = "unknown"
    BreakingNews = "breaking"
    Spotlight = "spotlight"


class DiveSailthruClient(SailthruClient):
    """
    Our Sailthru client implementation that adds our own concepts.

    This includes dive publication (misnamed as key dive_brand), dive email type,
    and easier ways to query campaigns.
    """

    def get_primary_lists(self):
        """
        Return list data about all lists marked as primary.

        :return: A list of sailthru list data dicts.
        :rtype: list[dict]
        """
        return self.api_get('list', {"primary": 1}).json['lists']

    def _infer_dive_email_type(self, campaign):
        """
        Industry Dive specific function to try to figure out how to
        categorize a given campaign/blast in terms we understand.

        :param dict campaign: A dict representing metadata for one email send
            ("blast" in Sailthru langauge).
        :return: A string that corresponds to one of the DiveEmailTypes
            options.
        :rtype: string
        """
        labels = campaign.get('labels', [])
        name = campaign.get('name', '')
        list_name = campaign.get('list', '')
        subject = campaign.get('subject', '').encode('utf-8', errors='replace')
        if "Blast" in labels or '-blast-' in name:
            return DiveEmailTypes.Blast
        if "Welcome Series" in labels:
            return DiveEmailTypes.WelcomeSeries
        # WARNING! Order matters below
        # DiveEmailTypes.Spotlight check must be above DiveEmailTypes.Newsletter check
        # as that would also be valid
        # since a spotlight's name property also starts with "Issue: "
        if "spotlight-newsletter" in labels:
                return DiveEmailTypes.Spotlight
        if list_name.endswith("Weekender") or \
                name.startswith("Newsletter Weekly Roundup"):
            return DiveEmailTypes.Weekender
        if "newsletter" in labels or name.startswith("Issue: "):
            return DiveEmailTypes.Newsletter
        if list_name.lower().endswith("blast list"):
            return DiveEmailTypes.Blast
        if subject.startswith("BREAKING"):
            return DiveEmailTypes.BreakingNews

        return DiveEmailTypes.Unknown

    def _infer_dive_publication(self, campaign):
        """
        Guesses the Dive newsletter's publication based on its dive_email_type and list name

        :param dict campaign: A dict of campaign metadata.
        :return: String representing publication name (like "Healthcare Dive" or "Education Dive: Higher Ed")
            or None.
        :rtype: string|None
        """

        # This function requires a dive_email_type, so if 'dive_email_type' is already a key
        # in the campaign than use it, otherwise call it here.
        if 'dive_email_type' in campaign.keys():
            dive_email_type = campaign['dive_email_type']
        else:
            dive_email_type = self._infer_dive_email_type(campaign)

        list_name = campaign.get('list', '')
        if (dive_email_type in [DiveEmailTypes.Blast, DiveEmailTypes.Spotlight]) and list_name.lower().endswith("blast list"):
                # The Utility Dive Spotlight goes out to a special
                # blast list: "Utility Dive and sub pubs Blast List"
                # This regex handles that as well as normal blast lists
                return re.sub(r'( and sub pubs)? [Bb]last [Ll]ist$', '', list_name)
        if dive_email_type == DiveEmailTypes.Weekender and list_name.lower().endswith("weekender"):
            return re.sub(r' [Ww]eekender$', '', list_name)
        if dive_email_type == DiveEmailTypes.Newsletter:
            return list_name

        return None

    def raise_exception_if_error(self, response):
        """
        Raises an exception if there was a problem with the given API response.
        """
        if not response.is_ok():
            api_error = response.get_error()
            raise SailthruApiError(
                "%s (%s)" % (api_error.message, api_error.code)
            )

    def get_campaigns_in_range(self, start_date, end_date, list_name=None):
        """
        Get sent campaign (blast) metadata based on date range and optionally
        only sent to a named list. In addition to data returned from sailthru
        api, adds additional fields dive_email_type and dive_brand (a misnomer for publication)
        to each campaign.

        THIS USES THE 'blast' API endpoint, calling based on status and date (this
        returns different data than calling the 'blast' endpoint for a single campaign).

        :param start_date: date or datetime
        :param end_date: date or datetime
        :param list_name: Optionally limit results to sends to one named list.
        :return: list of dicts where each dict is one campaign (see below)
         { 'abtest': 'final',
          'abtest_segment': 'Final',
          'abtest_winner_metric': 'beacon',
          'blast_id': 4889393,
          'copy_blast_id': 4889394,
          'email_count': 16796,
          'final_blast_id': 4889393,
          'labels': ['Blast'],
          'list': 'Utility Dive: Solar blast list',
          'mode': 'email',
          'modify_time': 'Thu, 06 Aug 2015 15:28:17 -0400',
          'modify_user': 'xxx@industrydive.com',
          'name': 'ABB Survey recruitment-blast-UD Solar-Aug6',
          'schedule_time': 'Thu, 06 Aug 2015 15:28:00 -0400',
          'sent_count': 16796,
          'start_time': 'Thu, 06 Aug 2015 15:28:17 -0400',
          'stats': { 'total': { 'beacon_click': 38,
                                'beacon_noclick': 2521,
                                'click_multiple_urls': 12,
                                'click_total': 165,
                                'count': 16796,
                                'hardbounce': 1,
                                'nobeacon_click': 59,
                                'open_total': 3404,
                                'optout': 9,
                                'softbounce': 331}},
          'status': 'sent',
          'subject': 'Utilities: Is your grid secure?'}
        """
        campaigns = []
        # Sailthru API does not appear able to handle requests for large
        # numbers of campaigns, so we somewhat arbitrarily break down requests
        # for "large" date ranges to multiple API requests and then stitch them
        # together in this function.
        page_size_in_days = 30
        page_start_date = start_date
        while page_start_date < end_date:
            page_end_date = \
                page_start_date + datetime.timedelta(days=page_size_in_days)
            if page_end_date > end_date:
                page_end_date = end_date  # Don't go past the request end_date.

            # Build api parameters. Dates must converted to strings.
            api_params = {
                'status': 'sent',
                'start_date': page_start_date.strftime("%Y-%m-%d"),
                'end_date': page_end_date.strftime("%Y-%m-%d"),
                'limit': 999999,  # workaround for limited data returned, see TECH-1615.
            }
            if list_name is not None:
                api_params['list'] = list_name

            result = self.api_get('blast', api_params)

            data = result.json
            blasts = data.get('blasts', [])
            filtered_count = data.get('filtered_count', 0)
            # We discovered in TECH-1615 that Sailthru is (accidentally?) limiting number of results. So let's
            # specifically raise an exception if the expected number of records doesn't match the actual returned.
            if filtered_count != len(blasts):
                raise SailthruApiError(
                    "Incomplete 'blast' API data. Expected %d records, got %d" % (filtered_count, len(blasts))
                )

            # We reverse the results to keep everything in ascending
            # chronological order.
            for c in reversed(blasts):
                c['dive_email_type'] = self._infer_dive_email_type(c)
                # technically below gets the pub, but keeping key `dive_brand` for backwards compatability
                c['dive_brand'] = self._infer_dive_publication(c)
                # Automatically "fix" unicode problems.
                # TODO: Not sure this is right.
                c['subject'] = c['subject'].encode('utf-8', errors='replace')
                campaigns.append(c)

            page_start_date = page_end_date

        return campaigns

    def get_campaign_stats(self, blast_id, include_clickmap=False,
                           include_subject=False, include_click_times=False,
                           include_urls=False, include_device=False):
        """ blast stats (opens clicks etc) for a given blast_id
            Results look like the following (depending on options)
            { 'beacon': 2559,
              'click': 97,
              'click_multiple_urls': 12,
              'click_total': 165,
              'confirmed_opens': 2618,
              'count': 16796,
              'estopens': 6532,
              'hardbounce': 1,
              'open_total': 3404,
              'optout': 9,
              'softbounce': 331,

              // if clickmap = 1
              'clickmap': [ { 'count': 15,
                                  'ix': '1',
                                  'url': 'http://www.utilitydive.com/signup/'},
                                { 'count': 1, 'ix': '4', 'url': 'http://svy.mk/1SoQww1'},
                                { 'count': 18, 'ix': '2', 'url': 'http://svy.mk/1SoQww1'},
                                { 'count': 11,
                                  'ix': '1',
                                  'url': 'http://www.utilitydive.com/about/privacy/'},
                                { 'count': 59, 'ix': '3', 'url': 'http://svy.mk/1SoQww1'},
                                { 'count': 4,
                                  'ix': '2',
                                  'url': 'http://www.utilitydive.com/about/privacy/'},
                                { 'count': 2,
                                  'ix': '2',
                                  'url': 'http://www.utilitydive.com/signup/'},
                                { 'count': 55, 'ix': '1', 'url': 'http://svy.mk/1SoQww1'}],

              // if subject = 1
              'subject': { 'Utilities: Is your grid secure?': { 'beacon': 2559,
                                                                'click': 97,
                                                                'click_multiple_urls': 12,
                                                                'click_total': 165,
                                                                'confirmed_opens': 2618,
                                                                'count': 16796,
                                                                'estopens': 6532,
                                                                'hardbounce': 1,
                                                                'open_total': 3404,
                                                                'optout': 9,
                                                                'softbounce': 331}}}

              // clicktimes = 1
              'click_times': { '1438889100': 58,
                               '1438889400': 3,
                               '1438889700': 1,
                               '1438890000': 1,
                               [...]

              // urls = 1
              'urls': { 'http://svy.mk/1SoQww1': { 'click': 93,
                                                   'click_total': 133,
                                                   'count': 16796},
                        'http://www.utilitydive.com/about/privacy/': { 'click': 6,
                                                                       'click_total': 15,
                                                                       'count': 16796},
                        'http://www.utilitydive.com/signup/': { 'click': 4,
                                                                'click_total': 17,
                                                                'count': 16796}}}


              'device': { 'Android': { 'beacon': 93,
                                       'click': 0,
                                       'confirmed_opens': 93,
                                       'count': 93,
                                       'estopens': 93,
                                       'open_total': 131},
                          'Android Tablet': { 'beacon': 3,
                          [...]
        """
        options = {}
        if include_clickmap:
            options['clickmap'] = '1'
        if include_click_times:
            options['click_times'] = '1'
        if include_device:
            options['device'] = '1'
        if include_subject:
            options['subject'] = '1'
        if include_urls:
            options['urls'] = '1'

<<<<<<< HEAD
        result = self.stats_blast(blast_id=blast_id, options=options)
=======
        for _ in range(5):
            try:
                result = self.stats_blast(blast_id=blast_id, options=options)
                break
            except SailthruClientError:
                pass
        else:
            raise  # Exceeded max number of retries

>>>>>>> 3aff36a8
        self.raise_exception_if_error(result)

        return result.json

    def get_campaign_data(self, blast_id):
        """ get content_html (and other meta data) for particular message
            Results like:
            { 'abtest_fields': ['subject'],
              'abtest_id': '55c2462f15dd96ec76b56393',
              'abtest_percent': 70,
              'abtest_segment': 'Final',
              'abtest_type': 'final',
              'abtest_winner_metric': 'beacon',
              'app_badge': None,
              'app_data': None,
              'app_id': None,
              'app_sound': None,
              'blast_id': 4889393,
              'content_app': None,
              'content_html': u'<html> [.....] </html>\r\n',
              'content_sms': None,
              'content_text': u'Utility Dive\r\n\r\n [.....]',
              'copy_blast_id': 4889394,
              'email_count': 16796,
              'from_email': 'newsletter@divenewsletter.com',
              'from_name': 'Utility Dive: Solar',
              'is_google_analytics': False,
              'is_link_tracking': True,
              'labels': ['Blast'],
              'list': 'Utility Dive: Solar blast list',
              'modify_time': 'Thu, 06 Aug 2015 15:28:17 -0400',
              'modify_user': 'xxx@industrydive.com',
              'name': 'ABB Survey recruitment-blast-UD Solar-Aug6',
              'replyto': None,
              'report_email': 'xxx@industrydive.com',
              'schedule_time': 'Thu, 06 Aug 2015 15:28:00 -0400',
              'seed_emails': [ 'xxx@example.com',
                               'yyy@example.com',
                               'zzz@example.com'],
              'start_time': 'Thu, 06 Aug 2015 15:28:17 -0400',
              'status': 'sent',
              'stop_time': 'Thu, 06 Aug 2015 15:28:36 -0400',
              'subject': 'Utilities: Is your grid secure?',
              'suppress_list': None}

        """
        result = self.api_get('blast', {
            'blast_id': blast_id,
        })

        return result.json

    def api_post(self, *args, **kwargs):
        """
        Wrapper around api_post to raise exception if there is any problem.
        """
        response = super(DiveSailthruClient, self).api_post(*args, **kwargs)
        self.raise_exception_if_error(response)

        return response

    def api_get(self, *args, **kwargs):
        """
        Wrapper around api_get to raise exception if there is any problem. And
        to add some simple retry logic for Connection Timeout errors. We encountered
        these timeout errors in the wild in some small percentage of stats_blast API
        calls. (See TECH-1736)
        """
        for _ in range(3):
            try:
                response = super(DiveSailthruClient, self).api_get(*args, **kwargs)
                break
            except SailthruClientError as e:
                if 'ConnectTimeoutError' in str(e):
                    # We want to retry connection timeout errors only. Sailthru client
                    #   smushes the original exception from Requests into a string arg
                    #   so we need to test for it with string matching here.
                    pass
                else:
                    # If it wasn't a ConnectTimeoutError than don't retry
                    raise
        else:
            # If we got here we exceeded the max number of retries
            raise

        # At this point we have a response from the server but we still need to check
        #   if the response itself is marked as an error
        self.raise_exception_if_error(response)

        return response<|MERGE_RESOLUTION|>--- conflicted
+++ resolved
@@ -1,6 +1,6 @@
 from sailthru.sailthru_client import SailthruClient
 from errors import SailthruApiError
-# this is for the hack in get_campaign_stats
+# We need the SailthruClientError to be able to handle retries in api_get
 from sailthru.sailthru_error import SailthruClientError
 
 import datetime
@@ -298,19 +298,7 @@
         if include_urls:
             options['urls'] = '1'
 
-<<<<<<< HEAD
         result = self.stats_blast(blast_id=blast_id, options=options)
-=======
-        for _ in range(5):
-            try:
-                result = self.stats_blast(blast_id=blast_id, options=options)
-                break
-            except SailthruClientError:
-                pass
-        else:
-            raise  # Exceeded max number of retries
-
->>>>>>> 3aff36a8
         self.raise_exception_if_error(result)
 
         return result.json
